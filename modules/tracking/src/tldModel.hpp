/*M///////////////////////////////////////////////////////////////////////////////////////
//
//  IMPORTANT: READ BEFORE DOWNLOADING, COPYING, INSTALLING OR USING.
//
//  By downloading, copying, installing or using the software you agree to this license.
//  If you do not agree to this license, do not download, install,
//  copy or use the software.
//
//
//                           License Agreement
//                For Open Source Computer Vision Library
//
// Copyright (C) 2013, OpenCV Foundation, all rights reserved.
// Third party copyrights are property of their respective owners.
//
// Redistribution and use in source and binary forms, with or without modification,
// are permitted provided that the following conditions are met:
//
//   * Redistribution's of source code must retain the above copyright notice,
//     this list of conditions and the following disclaimer.
//
//   * Redistribution's in binary form must reproduce the above copyright notice,
//     this list of conditions and the following disclaimer in the documentation
//     and/or other materials provided with the distribution.
//
//   * The name of the copyright holders may not be used to endorse or promote products
//     derived from this software without specific prior written permission.
//
// This software is provided by the copyright holders and contributors "as is" and
// any express or implied warranties, including, but not limited to, the implied
// warranties of merchantability and fitness for a particular purpose are disclaimed.
// In no event shall the Intel Corporation or contributors be liable for any direct,
// indirect, incidental, special, exemplary, or consequential damages
// (including, but not limited to, procurement of substitute goods or services;
// loss of use, data, or profits; or business interruption) however caused
// and on any theory of liability, whether in contract, strict liability,
// or tort (including negligence or otherwise) arising in any way out of
// the use of this software, even if advised of the possibility of such damage.
//
//M*/

#ifndef OPENCV_TLD_MODEL
#define OPENCV_TLD_MODEL

#include "precomp.hpp"
#include "tldDetector.hpp"
#include "tldUtils.hpp"

namespace cv
{
	namespace tld
	{
		class TrackerTLDModel : public TrackerModel
		{
		public:
			TrackerTLDModel(TrackerTLD::Params params, const Mat& image, const Rect2d& boundingBox, Size minSize);
			Rect2d getBoundingBox(){ return boundingBox_; }
			void setBoudingBox(Rect2d boundingBox){ boundingBox_ = boundingBox; }
			void integrateRelabeled(Mat& img, Mat& imgBlurred, const std::vector<TLDDetector::LabeledPatch>& patches);
			void integrateAdditional(const std::vector<Mat_<uchar> >& eForModel, const std::vector<Mat_<uchar> >& eForEnsemble, bool isPositive);
			Size getMinSize(){ return minSize_; }
			void printme(FILE* port = stdout);
			Ptr<TLDDetector> detector;

			std::vector<Mat_<uchar> > positiveExamples, negativeExamples;
			Mat posExp, negExp;
			int posNum, negNum;
			std::vector<int> timeStampsPositive, timeStampsNegative;
			int timeStampPositiveNext, timeStampNegativeNext;
			double originalVariance_;

			double getOriginalVariance(){ return originalVariance_; }

		protected:
			Size minSize_;
			TrackerTLD::Params params_;
			void pushIntoModel(const Mat_<uchar>& example, bool positive);
			void modelEstimationImpl(const std::vector<Mat>& /*responses*/){}
			void modelUpdateImpl(){}
			Rect2d boundingBox_;
			RNG rng;
<<<<<<< HEAD
<<<<<<< HEAD

=======
>>>>>>> Fixing Warnings #2
=======
>>>>>>> 3473d934
		};

	}
}

#endif<|MERGE_RESOLUTION|>--- conflicted
+++ resolved
@@ -79,13 +79,6 @@
 			void modelUpdateImpl(){}
 			Rect2d boundingBox_;
 			RNG rng;
-<<<<<<< HEAD
-<<<<<<< HEAD
-
-=======
->>>>>>> Fixing Warnings #2
-=======
->>>>>>> 3473d934
 		};
 
 	}

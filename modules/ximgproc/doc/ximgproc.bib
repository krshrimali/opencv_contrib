--- conflicted
+++ resolved
@@ -78,7 +78,7 @@
   organization={ACM}
 }
 
-<<<<<<< HEAD
+
 @inproceedings{xu2011image,
   title={Image smoothing via L 0 gradient minimization},
   author={Xu, Li and Lu, Cewu and Xu, Yi and Jia, Jiaya},
@@ -88,12 +88,12 @@
   pages={174},
   year={2011},
   organization={ACM}
-=======
+}
+
 @inproceedings{Revaud2015,
   title={EpicFlow: Edge-Preserving Interpolation of Correspondences for Optical Flow},
   author={Revaud, Jerome and Weinzaepfel, Philippe and Harchaoui, Zaid and Schmid, Cordelia},
   booktitle={Computer Vision and Pattern Recognition (CVPR), IEEE Conference on},
   pages={1164--1172},
   year={2015}
->>>>>>> c8053da4
 }
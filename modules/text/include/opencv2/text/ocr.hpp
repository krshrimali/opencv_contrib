/*M//////////////////////////////////////////////////////////////////////////////////////////
//
//  IMPORTANT: READ BEFORE DOWNLOADING, COPYING, INSTALLING OR USING.
//
//  By downloading, copying, installing or using the software you agree to this license.
//  If you do not agree to this license, do not download, install,
//  copy or use the software.
//
//
//                          License Agreement
//                For Open Source Computer Vision Library
//
// Copyright (C) 2000-2008, Intel Corporation, all rights reserved.
// Copyright (C) 2009, Willow Garage Inc., all rights reserved.
// Copyright (C) 2013, OpenCV Foundation, all rights reserved.
// Third party copyrights are property of their respective owners.
//
// Redistribution and use in source and binary forms, with or without modification,
// are permitted provided that the following conditions are met:
//
//   * Redistribution's of source code must retain the above copyright notice,
//     this list of conditions and the following disclaimer.
//
//   * Redistribution's in binary form must reproduce the above copyright notice,
//     this list of conditions and the following disclaimer in the documentation
//     and/or other materials provided with the distribution.
//
//   * The name of the copyright holders may not be used to endorse or promote products
//     derived from this software without specific prior written permission.
//
// This software is provided by the copyright holders and contributors "as is" and
// any express or implied warranties, including, but not limited to, the implied
// warranties of merchantability and fitness for a particular purpose are disclaimed.
// In no event shall the Intel Corporation or contributors be liable for any direct,
// indirect, incidental, special, exemplary, or consequential damages
// (including, but not limited to, procurement of substitute goods or services;
// loss of use, data, or profits; or business interruption) however caused
// and on any theory of liability, whether in contract, strict liability,
// or tort (including negligence or otherwise) arising in any way out of
// the use of this software, even if advised of the possibility of such damage.
//
//M*/

#ifndef __OPENCV_TEXT_OCR_HPP__
#define __OPENCV_TEXT_OCR_HPP__

#include <vector>
#include <string>
#include <iostream>
#include <sstream>



namespace cv
{
namespace text
{

//! @addtogroup text_recognize
//! @{

enum
{
    OCR_LEVEL_WORD,
    OCR_LEVEL_TEXTLINE
};

//! Tesseract.PageSegMode Enumeration
enum page_seg_mode
{
    PSM_OSD_ONLY,
    PSM_AUTO_OSD,
    PSM_AUTO_ONLY,
    PSM_AUTO,
    PSM_SINGLE_COLUMN,
    PSM_SINGLE_BLOCK_VERT_TEXT,
    PSM_SINGLE_BLOCK,
    PSM_SINGLE_LINE,
    PSM_SINGLE_WORD,
    PSM_CIRCLE_WORD,
    PSM_SINGLE_CHAR
};

//! Tesseract.OcrEngineMode Enumeration
enum ocr_engine_mode
{
    OEM_TESSERACT_ONLY,
    OEM_CUBE_ONLY,
    OEM_TESSERACT_CUBE_COMBINED,
    OEM_DEFAULT
};

//base class BaseOCR declares a common API that would be used in a typical text recognition scenario

class CV_EXPORTS_W BaseOCR
{
 public:
    virtual ~BaseOCR() {};

    virtual void run(Mat& image, std::string& output_text,
                     std::vector<Rect>* component_rects=NULL,
                     std::vector<std::string>* component_texts=NULL,
                     std::vector<float>* component_confidences=NULL,
                     int component_level=0) = 0;

    virtual void run(Mat& image, Mat& mask, std::string& output_text,
                     std::vector<Rect>* component_rects=NULL,
                     std::vector<std::string>* component_texts=NULL,
                     std::vector<float>* component_confidences=NULL,
                     int component_level=0) = 0;

    /** @brief Main functionality of the OCR Hierarchy. Subclasses provide
     * default parameters for all parameters other than the input image.
     */
    virtual String run(InputArray image){
        std::string res;
        std::vector<Rect> component_rects;
        std::vector<float> component_confidences;
        std::vector<std::string> component_texts;
        Mat inputImage=image.getMat();
        this->run(inputImage,res,&component_rects,&component_texts,
                  &component_confidences,OCR_LEVEL_WORD);
        return res;
    }

};

/** @brief OCRTesseract class provides an interface with the tesseract-ocr API
 * (v3.02.02) in C++.

Notice that it is compiled only when tesseract-ocr is correctly installed.

@note
   -   (C++) An example of OCRTesseract recognition combined with scene text
        detection can be found at the end_to_end_recognition demo:
        <https://github.com/Itseez/opencv_contrib/blob/master/modules/text/samples/end_to_end_recognition.cpp>
    -   (C++) Another example of OCRTesseract recognition combined with scene
        text detection can be found at the webcam_demo:
        <https://github.com/Itseez/opencv_contrib/blob/master/modules/text/samples/webcam_demo.cpp>
 */
class CV_EXPORTS_W OCRTesseract : public BaseOCR
{
public:
    /** @brief Recognize text using the tesseract-ocr API.

    Takes image on input and returns recognized text in the output_text
    parameter. Optionally provides also the Rects for individual text elements
    found (e.g. words), and the list of those text elements with their
    confidence values.

    @param image Input image CV_8UC1 or CV_8UC3

    @param output_text Output text of the tesseract-ocr.
<<<<<<< HEAD

    @param component_rects If provided the method will output a list of Rects
    for the individual text elements found (e.g. words or text lines).

    @param component_texts If provided the method will output a list of text
    strings for the recognition of individual text elements found (e.g. words or
    text lines).

    @param component_confidences If provided the method will output a list of
    confidence values for the recognition of individual text elements found
    (e.g. words or text lines).

    @param component_level OCR_LEVEL_WORD (by default), or OCR_LEVEL_TEXT_LINE.
=======
    @param component_rects If provided the method will output a list of Rects for the individual
    text elements found (e.g. words or text lines).
    @param component_texts If provided the method will output a list of text strings for the
    recognition of individual text elements found (e.g. words or text lines).
    @param component_confidences If provided the method will output a list of confidence values
    for the recognition of individual text elements found (e.g. words or text lines).
    @param component_level OCR_LEVEL_WORD (by default), or OCR_LEVEL_TEXTLINE.
>>>>>>> e7547d61
     */
    using BaseOCR::run;
    virtual void run (Mat& image, std::string& output_text,
                     std::vector<Rect>* component_rects=NULL,
                     std::vector<std::string>* component_texts=NULL,
                     std::vector<float>* component_confidences=NULL,
                     int component_level=0);

    virtual void run (Mat& image, Mat& mask, std::string& output_text,
                      std::vector<Rect>* component_rects=NULL,
                      std::vector<std::string>* component_texts=NULL,
                      std::vector<float>* component_confidences=NULL,
                      int component_level=0);

    // aliases for scripting
    CV_WRAP String run (InputArray image, int min_confidence,
                        int component_level=0);

    CV_WRAP String run(InputArray image, InputArray mask,
                       int min_confidence, int component_level=0);

    CV_WRAP virtual void setWhiteList(const String& char_whitelist) = 0;


    /** @brief Creates an instance of the OCRTesseract class. Initializes Tesseract.

    @param datapath the name of the parent directory of tessdata ended with "/", or NULL to use the
    system's default directory.
    @param language an ISO 639-3 code or NULL will default to "eng".
    @param char_whitelist specifies the list of characters used for recognition. NULL defaults to
    "0123456789abcdefghijklmnopqrstuvwxyzABCDEFGHIJKLMNOPQRSTUVWXYZ".
    @param oem tesseract-ocr offers different OCR Engine Modes (OEM), by default
    tesseract::OEM_DEFAULT is used. See the tesseract-ocr API documentation for other possible
    values.
    @param psmode tesseract-ocr offers different Page Segmentation Modes (PSM) tesseract::PSM_AUTO
    (fully automatic layout analysis) is used. See the tesseract-ocr API documentation for other
    possible values.
     */
    CV_WRAP static Ptr<OCRTesseract> create(const char* datapath=NULL, const char* language=NULL,
                                    const char* char_whitelist=NULL, int oem=OEM_DEFAULT, int psmode=PSM_AUTO);

};


/* OCR HMM Decoder */

enum decoder_mode
{
    OCR_DECODER_VITERBI = 0 // Other algorithms may be added
};

/* OCR classifier type*/
enum classifier_type
{
    OCR_KNN_CLASSIFIER = 0,
    OCR_CNN_CLASSIFIER = 1
};

/** @brief OCRHMMDecoder class provides an interface for OCR using Hidden Markov Models.


 * @note
 * -   (C++) An example on using OCRHMMDecoder recognition combined with scene
 *     text detection can be found at the webcam_demo sample:
 *      <https://github.com/Itseez/opencv_contrib/blob/master/modules/text/samples/webcam_demo.cpp>
 */
class CV_EXPORTS_W OCRHMMDecoder : public BaseOCR {
 public:

    /** @brief Callback with the character classifier is made a class.

    * This way it hides the feature extractor and the classifier itself, so
    * developers can write their own OCR code.

    The default character classifier and feature extractor can be loaded using the utility function
    loadOCRHMMClassifierNM and KNN model provided in
    <https://github.com/opencv/opencv_contrib/blob/master/modules/text/samples/OCRHMM_knn_model_data.xml.gz>.
     */
    class CV_EXPORTS_W ClassifierCallback
    {
    public:

        virtual ~ClassifierCallback() { }
        /** @brief The character classifier must return a (ranked list of)
         * class(es) id('s)

         * @param image Input image CV_8UC1 or CV_8UC3 with a single letter.
         * @param out_class The classifier returns the character class
         * categorical label, or list of class labels, to which the input image
         * corresponds.

         * @param out_confidence The classifier returns the probability of the
         * input image corresponding to each classes in out_class.
         */
        virtual void eval (InputArray image, std::vector<int>& out_class,
                           std::vector<double>& out_confidence);
    };

    /** @brief Recognize text using HMM.

    * Takes binary image on input and returns recognized text in the output_text
    * parameter. Optionally provides also the Rects for individual text elements
    * found (e.g. words), and the list of those text elements with their
    * confidence values.

    * @param image Input binary image CV_8UC1 with a single text line (or word).

    * @param output_text Output text. Most likely character sequence found by
    * the HMM decoder.

    * @param component_rects If provided the method will output a list of Rects
    * for the individual text elements found (e.g. words).

    * @param component_texts If provided the method will output a list of text
    * strings for the recognition of individual text elements found (e.g. words).

    * @param component_confidences If provided the method will output a list of
    * confidence values for the recognition of individual text elements found
    * (e.g. words).

    * @param component_level Only OCR_LEVEL_WORD is supported.
    */
    using BaseOCR::run;
    virtual void run (Mat& image, std::string& output_text,
                      std::vector<Rect>* component_rects=NULL,
                      std::vector<std::string>* component_texts=NULL,
                      std::vector<float>* component_confidences=NULL,
                      int component_level=0);

    /** @brief Recognize text using HMM.

    * Takes an image and a mask (where each connected component corresponds to a
    * segmented character) on input and returns recognized text in the
    * output_text parameter. Optionally provides also the Rects for individual
    * text elements found (e.g. words), and the list of those text elements with
    * their confidence values.

    * @param image Input image CV_8UC1 or CV_8UC3 with a single text line
    * (or word).

    * @param mask Input binary image CV_8UC1 same size as input image. Each
    * connected component in mask corresponds to a segmented character in the
    * input image.

    * @param output_text Output text. Most likely character sequence found by
    * the HMM decoder.

    * @param component_rects If provided the method will output a list of Rects
    * for the individual text elements found (e.g. words).

    * @param component_texts If provided the method will output a list of text
    * strings for the recognition of individual text elements found (e.g. words).

    * @param component_confidences If provided the method will output a list of
    * confidence values for the recognition of individual text elements found
    * (e.g. words).

    * @param component_level Only OCR_LEVEL_WORD is supported.
    */
    virtual void run(Mat& image, Mat& mask, std::string& output_text,
                     std::vector<Rect>* component_rects=NULL,
                     std::vector<std::string>* component_texts=NULL,
                     std::vector<float>* component_confidences=NULL,
                     int component_level=0);

    // aliases for scripting
    CV_WRAP String run(InputArray image,
                       int min_confidence,
                       int component_level=0);

    CV_WRAP String run(InputArray image,
                       InputArray mask,
                       int min_confidence,
                       int component_level=0);

    /** @brief Creates an instance of the OCRHMMDecoder class. Initializes
     * HMMDecoder.

     * @param classifier The character classifier with built in feature
     * extractor.

     * @param vocabulary The language vocabulary (chars when ascii english text)
     * . vocabulary.size() must be equal to the number of classes of the
     * classifier.

     * @param transition_probabilities_table Table with transition probabilities
     * between character pairs. cols == rows == vocabulary.size().

     * @param emission_probabilities_table Table with observation emission
     * probabilities. cols == rows == vocabulary.size().

     * @param mode HMM Decoding algorithm. Only OCR_DECODER_VITERBI is available
     * for the moment (<http://en.wikipedia.org/wiki/Viterbi_algorithm>).
     */

    static Ptr<OCRHMMDecoder> create(const Ptr<OCRHMMDecoder::ClassifierCallback> classifier,// The character classifier with built in feature extractor
                                     const std::string& vocabulary,                    // The language vocabulary (chars when ASCII English text)
                                                                                       //     size() must be equal to the number of classes
                                     InputArray transition_probabilities_table,        // Table with transition probabilities between character pairs
                                                                                       //     cols == rows == vocabulary.size()
                                     InputArray emission_probabilities_table,          // Table with observation emission probabilities
                                                                                       //     cols == rows == vocabulary.size()
                                     decoder_mode mode = OCR_DECODER_VITERBI);         // HMM Decoding algorithm (only Viterbi for the moment)

    CV_WRAP static Ptr<OCRHMMDecoder> create(const Ptr<OCRHMMDecoder::ClassifierCallback> classifier,// The character classifier with built in feature extractor
                                     const String& vocabulary,                    // The language vocabulary (chars when ASCII English text)
                                                                                       //     size() must be equal to the number of classes
                                     InputArray transition_probabilities_table,        // Table with transition probabilities between character pairs
                                                                                       //     cols == rows == vocabulary.size()
                                     InputArray emission_probabilities_table,          // Table with observation emission probabilities
                                                                                       //     cols == rows == vocabulary.size()
                                     int mode = OCR_DECODER_VITERBI);         // HMM Decoding algorithm (only Viterbi for the moment)

    /** @brief Creates an instance of the OCRHMMDecoder class. Loads and initializes HMMDecoder from the specified path

     @overload
     */
    CV_WRAP static Ptr<OCRHMMDecoder> create(const String& filename,

                                     const String& vocabulary,                    // The language vocabulary (chars when ASCII English text)
                                                                                       //     size() must be equal to the number of classes
                                     InputArray transition_probabilities_table,        // Table with transition probabilities between character pairs
                                                                                       //     cols == rows == vocabulary.size()
                                     InputArray emission_probabilities_table,          // Table with observation emission probabilities
                                                                                       //     cols == rows == vocabulary.size()
                                     int mode = OCR_DECODER_VITERBI,                    // HMM Decoding algorithm (only Viterbi for the moment)

                                     int classifier = OCR_KNN_CLASSIFIER);              // The character classifier type
protected:

    Ptr<OCRHMMDecoder::ClassifierCallback> classifier;
    std::string vocabulary;
    Mat transition_p;
    Mat emission_p;
    decoder_mode mode;
};

/** @brief Allow to implicitly load the default character classifier when
 * creating an OCRHMMDecoder object.

 @param filename The XML or YAML file with the classifier model (e.g.OCRHMM_knn_model_data.xml)


The KNN default classifier is based in the scene text recognition method proposed by Lukás Neumann &
Jiri Matas in [Neumann11b]. Basically, the region (contour) in the input image is normalized to a
fixed size, while retaining the centroid and aspect ratio, in order to extract a feature vector
based on gradient orientations along the chain-code of its perimeter. Then, the region is classified
using a KNN model trained with synthetic data of rendered characters with different standard font
types.

@deprecated loadOCRHMMClassifier instead

 */
CV_EXPORTS_W Ptr<OCRHMMDecoder::ClassifierCallback> loadOCRHMMClassifierNM (
        const String& filename);

/** @brief Allow to implicitly load the default character classifier when
 * creating an OCRHMMDecoder object.

 @param filename The XML or YAML file with the classifier model (e.g.OCRBeamSearch_CNN_model_data.xml.gz)


@param filename The XML or YAML file with the classifier model (e.g. OCRBeamSearch_CNN_model_data.xml.gz)

The CNN default classifier is based in the scene text recognition method proposed by Adam Coates &
Andrew NG in [Coates11a]. The character classifier consists in a Single Layer Convolutional Neural Network and
a linear classifier. It is applied to the input image in a sliding window fashion, providing a set of recognitions
at each window location.

@deprecated use loadOCRHMMClassifier instead

 */
CV_EXPORTS_W Ptr<OCRHMMDecoder::ClassifierCallback> loadOCRHMMClassifierCNN (
        const String& filename);

/** @brief Allow to implicitly load the default character classifier when creating an OCRHMMDecoder object.

 @param filename The XML or YAML file with the classifier model (e.g. OCRBeamSearch_CNN_model_data.xml.gz)

 @param classifier Can be one of classifier_type enum values.

 */
CV_EXPORTS_W Ptr<OCRHMMDecoder::ClassifierCallback> loadOCRHMMClassifier(const String& filename, int classifier);
//! @}


/** @brief Utility function to create a tailored language model transitions table from a given list of words (lexicon).
 *
 * @param vocabulary The language vocabulary (chars when ASCII English text).
 *
 * @param lexicon The list of words that are expected to be found in a particular image.

 * @param transition_probabilities_table Output table with transition
 * probabilities between character pairs. cols == rows == vocabulary.size().

 * The function calculate frequency statistics of character pairs from the given
 * lexicon and fills the output transition_probabilities_table with them. The
 * transition_probabilities_table can be used as input in the
 * OCRHMMDecoder::create() and OCRBeamSearchDecoder::create() methods.
 * @note
 *    -   (C++) An alternative would be to load the default generic language
 *        transition table provided in the text module samples folder (created
 *        from ispell 42869 english words list) :
 *            <https://github.com/Itseez/opencv_contrib/blob/master/modules/text/samples/OCRHMM_transitions_table.xml>
 **/
CV_EXPORTS void createOCRHMMTransitionsTable (
        std::string& vocabulary, std::vector<std::string>& lexicon,
        OutputArray transition_probabilities_table);

CV_EXPORTS_W Mat createOCRHMMTransitionsTable (
        const String& vocabulary, std::vector<cv::String>& lexicon);

/* OCR BeamSearch Decoder */

/** @brief OCRBeamSearchDecoder class provides an interface for OCR using Beam
 * Search algorithm.

@note
   -   (C++) An example on using OCRBeamSearchDecoder recognition combined with
        scene text detection can be found at the demo sample:
        <https://github.com/Itseez/opencv_contrib/blob/master/modules/text/samples/word_recognition.cpp>
 */


/* Forward declaration of class that can be used to generate an OCRBeamSearchDecoder::ClassifierCallbac */
class TextImageClassifier;

class CV_EXPORTS_W OCRBeamSearchDecoder : public BaseOCR{

 public:

    /** @brief Callback with the character classifier is made a class.

     * This way it hides the feature extractor and the classifier itself, so
     * developers can write their own OCR code.

     * The default character classifier and feature extractor can be loaded
     * using the utility funtion loadOCRBeamSearchClassifierCNN with all its
     * parameters provided in
     * <https://github.com/Itseez/opencv_contrib/blob/master/modules/text/samples/OCRBeamSearch_CNN_model_data.xml.gz>.
     */
    class CV_EXPORTS_W ClassifierCallback{
     public:
        virtual ~ClassifierCallback() { }
        /** @brief The character classifier must return a (ranked list of) class(es) id('s)

        @param image Input image CV_8UC1 or CV_8UC3 with a single letter.
        @param recognition_probabilities For each of the N characters found the classifier returns a list with
        class probabilities for each class.
        @param oversegmentation The classifier returns a list of N+1 character locations' x-coordinates,
        including 0 as start-sequence location.
         */
        virtual void eval( InputArray image, std::vector< std::vector<double> >& recognition_probabilities, std::vector<int>& oversegmentation );

        virtual int getWindowSize() {return 0;}
        virtual int getStepSize() {return 0;}
    };

public:
    /** @brief Recognize text using Beam Search.

    Takes image on input and returns recognized text in the output_text parameter. Optionally
    provides also the Rects for individual text elements found (e.g. words), and the list of those
    text elements with their confidence values.

    @param image Input binary image CV_8UC1 with a single text line (or word).

    @param output_text Output text. Most likely character sequence found by the HMM decoder.

    @param component_rects If provided the method will output a list of Rects for the individual
    text elements found (e.g. words).

    @param component_texts If provided the method will output a list of text strings for the
    recognition of individual text elements found (e.g. words).

    @param component_confidences If provided the method will output a list of confidence values
    for the recognition of individual text elements found (e.g. words).

    @param component_level Only OCR_LEVEL_WORD is supported.
     */
    using BaseOCR::run;
    virtual void run(Mat& image, std::string& output_text, std::vector<Rect>* component_rects=NULL,
                     std::vector<std::string>* component_texts=NULL, std::vector<float>* component_confidences=NULL,
                     int component_level=0);

    virtual void run(Mat& image, Mat& mask, std::string& output_text, std::vector<Rect>* component_rects=NULL,
                     std::vector<std::string>* component_texts=NULL, std::vector<float>* component_confidences=NULL,
                     int component_level=0);

    // aliases for scripting
    CV_WRAP String run(InputArray image, int min_confidence, int component_level=0);

    CV_WRAP String run(InputArray image, InputArray mask, int min_confidence, int component_level=0);

    /** @brief Creates an instance of the OCRBeamSearchDecoder class. Initializes HMMDecoder.

    @param classifier The character classifier with built in feature extractor.

    @param vocabulary The language vocabulary (chars when ASCII English text). vocabulary.size()
    must be equal to the number of classes of the classifier.

    @param transition_probabilities_table Table with transition probabilities between character
    pairs. cols == rows == vocabulary.size().

    @param emission_probabilities_table Table with observation emission probabilities. cols ==
    rows == vocabulary.size().

    @param mode HMM Decoding algorithm. Only OCR_DECODER_VITERBI is available for the moment
    (<http://en.wikipedia.org/wiki/Viterbi_algorithm>).

    @param beam_size Size of the beam in Beam Search algorithm.
     */

    static Ptr<OCRBeamSearchDecoder> create(const Ptr<OCRBeamSearchDecoder::ClassifierCallback> classifier,// The character classifier with built in feature extractor
                                     const std::string& vocabulary,                    // The language vocabulary (chars when ASCII English text)
                                                                                       //     size() must be equal to the number of classes
                                     InputArray transition_probabilities_table,        // Table with transition probabilities between character pairs
                                                                                       //     cols == rows == vocabulary.size()
                                     InputArray emission_probabilities_table,          // Table with observation emission probabilities
                                                                                       //     cols == rows == vocabulary.size()
                                     decoder_mode mode = OCR_DECODER_VITERBI,          // HMM Decoding algorithm (only Viterbi for the moment)
                                     int beam_size = 500);                              // Size of the beam in Beam Search algorithm

    CV_WRAP static Ptr<OCRBeamSearchDecoder> create(const Ptr<OCRBeamSearchDecoder::ClassifierCallback> classifier, // The character classifier with built in feature extractor
                                     const String& vocabulary,                    // The language vocabulary (chars when ASCII English text)
                                                                                       //     size() must be equal to the number of classes
                                     InputArray transition_probabilities_table,        // Table with transition probabilities between character pairs
                                                                                       //     cols == rows == vocabulary.size()
                                     InputArray emission_probabilities_table,          // Table with observation emission probabilities
                                                                                       //     cols == rows == vocabulary.size()
                                     int mode = OCR_DECODER_VITERBI,          // HMM Decoding algorithm (only Viterbi for the moment)
                                     int beam_size = 500);                              // Size of the beam in Beam Search algorithm





    /** @brief Creates an instance of the OCRBeamSearchDecoder class. Initializes HMMDecoder from the specified path.

    @overload

    @param filename path to a character classifier file

    @param vocabulary The language vocabulary (chars when ASCII English text). vocabulary.size()
    must be equal to the number of classes of the classifier..

    @param transition_probabilities_table Table with transition probabilities between character
    pairs. cols == rows == vocabulary.size().

    @param emission_probabilities_table Table with observation emission probabilities. cols ==
    rows == vocabulary.size().

    @param mode HMM Decoding algorithm (only Viterbi for the moment)

    @param beam_size Size of the beam in Beam Search algorithm

     */
    CV_WRAP static Ptr<OCRBeamSearchDecoder> create(const String& filename, // The character classifier file
                                     const String& vocabulary,                    // The language vocabulary (chars when ASCII English text)
                                                                                       //     size() must be equal to the number of classes
                                     InputArray transition_probabilities_table,        // Table with transition probabilities between character pairs
                                                                                       //     cols == rows == vocabulary.size()
                                     InputArray emission_probabilities_table,          // Table with observation emission probabilities
                                                                                       //     cols == rows == vocabulary.size()
                                     int mode = OCR_DECODER_VITERBI,          // HMM Decoding algorithm (only Viterbi for the moment)
                                     int beam_size = 500);

protected:

    Ptr<OCRBeamSearchDecoder::ClassifierCallback> classifier;
    std::string vocabulary;
    Mat transition_p;
    Mat emission_p;
    decoder_mode mode;
    int beam_size;
};

/** @brief Allow to implicitly load the default character classifier when creating an OCRBeamSearchDecoder object.

@param filename The XML or YAML file with the classifier model (e.g. OCRBeamSearch_CNN_model_data.xml.gz)

The CNN default classifier is based in the scene text recognition method proposed by Adam Coates &
Andrew NG in [Coates11a]. The character classifier consists in a Single Layer Convolutional Neural Network and
a linear classifier. It is applied to the input image in a sliding window fashion, providing a set of recognitions
at each window location.
 */

CV_EXPORTS_W Ptr<OCRBeamSearchDecoder::ClassifierCallback> loadOCRBeamSearchClassifierCNN(const String& filename);

//! @}


//Classifiers should provide diferent backends
//For the moment only caffe is implemeted

enum{
    OCR_HOLISTIC_BACKEND_NONE, //No back end
    OCR_HOLISTIC_BACKEND_DNN, // dnn backend opencv_dnn
    OCR_HOLISTIC_BACKEND_CAFFE, // caffe based backend
    OCR_HOLISTIC_BACKEND_DEFAULT // to store default value based on environment
};

class TextImageClassifier;

/**
 * @brief The ImagePreprocessor class
 */
class CV_EXPORTS_W ImagePreprocessor{
protected:
    virtual void preprocess_(const Mat& input,Mat& output,Size outputSize,int outputChannels)=0;
    virtual void set_mean_(Mat){}

public:
    virtual ~ImagePreprocessor(){}

    /** @brief this method in provides public acces to the preprocessing with respect to a specific
     * classifier
     *
     * This method's main use would be to use the preprocessor without feeding it to a classifier.
     * Determining the exact behavior of a preprocessor is the main motivation for this.
     *
     * @param input an image without any constraints
     *
     * @param output in most cases an image of fixed depth size and whitened
     *
     * @param sz the size to which the image would be resize if the preprocessor resizes inputs
     *
     * @param outputChannels the number of channels for the output image
     */
    CV_WRAP void preprocess(InputArray input,OutputArray output,Size sz,int outputChannels);

    /** @brief this method in provides public acces to set the mean of the input images
     * mean can be a mat either of same size of the image or one value per color channel
     * A preprocessor can be created without the mean( the pre processor will calculate mean for every image
     * in that case
     *

     * @param mean which will be subtracted from the images
     *
     */

    CV_WRAP void set_mean(Mat mean);

    /** @brief Creates a functor that only resizes and changes the channels of the input
     *  without further processing.
     *
     * @return shared pointer to the generated preprocessor
     */
    CV_WRAP static Ptr<ImagePreprocessor> createResizer();

    /** @brief
     *
     * @param sigma
     *
     * @return shared pointer to generated preprocessor
     */
    CV_WRAP static Ptr<ImagePreprocessor> createImageStandarizer(double sigma);

    /** @brief
     *
     * @return shared pointer to generated preprocessor
     */
    CV_WRAP static Ptr<ImagePreprocessor> createImageMeanSubtractor(InputArray meanImg);
    /** @brief
     * create a functor with the parameters, parameters can be changes by corresponding set functions
     * @return shared pointer to generated preprocessor
     */

    CV_WRAP static Ptr<ImagePreprocessor>createImageCustomPreprocessor(double rawval=1.0,String channel_order="BGR");

    friend class TextImageClassifier;

};

/** @brief Abstract class that implements the classifcation of text images.
 *
 * The interface is generic enough to describe any image classifier. And allows
 * to take advantage of compouting in batches. While word classifiers are the default
 * networks, any image classifers should work.
 *
 */
class CV_EXPORTS_W TextImageClassifier
{
protected:
    Size inputGeometry_;
    Size outputGeometry_;
    int channelCount_;
    Ptr<ImagePreprocessor> preprocessor_;
    /** @brief all image preprocessing is handled here including whitening etc.
     *
         *  @param input the image to be preprocessed for the classifier. If the depth
     * is CV_U8 values should be in [0,255] otherwise values are assumed to be in [0,1]
     *
     * @param output reference to the image to be fed to the classifier, the preprocessor will
     * resize the image to the apropriate size and convert it to the apropriate depth\
     *
     * The method preprocess should never be used externally, it is up to classify and classifyBatch
     * methods to employ it.
     */
    virtual void preprocess(const Mat& input,Mat& output);
public:
    virtual ~TextImageClassifier() {}

    /** @brief
     */
    CV_WRAP virtual void setPreprocessor(Ptr<ImagePreprocessor> ptr);

    /** @brief
     */
    CV_WRAP Ptr<ImagePreprocessor> getPreprocessor();

    /** @brief produces a class confidence row-vector given an image
     */
    CV_WRAP virtual void classify(InputArray image, OutputArray classProbabilities) = 0;

    /** @brief produces a matrix containing class confidence row-vectors given an collection of images
     */
    CV_WRAP virtual void classifyBatch(InputArrayOfArrays image, OutputArray classProbabilities) = 0;

    /** @brief simple getter method returning the number of channels each input sample has
     */
    CV_WRAP virtual int getInputChannelCount(){return this->channelCount_;}

    /** @brief simple getter method returning the size of the input sample
     */
    CV_WRAP virtual Size getInputSize(){return this->inputGeometry_;}

    /** @brief simple getter method returning the size of the oputput row-vector
     */
    CV_WRAP virtual int getOutputSize()=0;
    /** @brief simple getter method returning the shape of the oputput from caffe
     */
    CV_WRAP virtual Size getOutputGeometry()=0;

    /** @brief simple getter method returning the size of the minibatches for this classifier.
     * If not applicabe this method should return 1
     */
    CV_WRAP virtual int getMinibatchSize()=0;

    friend class ImagePreprocessor;
};



class CV_EXPORTS_W DeepCNN:public TextImageClassifier
{
    /** @brief Class that uses a pretrained caffe model for word classification.
     *
     * This network is described in detail in:
     * Max Jaderberg et al.: Reading Text in the Wild with Convolutional Neural Networks, IJCV 2015
     * http://arxiv.org/abs/1412.1842
     */
public:
    virtual ~DeepCNN() {};

    /** @brief Constructs a DeepCNN object from a caffe pretrained model
     *
     * @param archFilename is the path to the prototxt file containing the deployment model architecture description.
     *
     * @param weightsFilename is the path to the pretrained weights of the model in binary fdorm. This file can be
     * very large, up to 2GB.
     *
     * @param preprocessor is a pointer to the instance of a ImagePreprocessor implementing the preprocess_ protecteed method;
     *
     * @param minibatchSz the maximum number of samples that can processed in parallel. In practice this parameter
     * has an effect only when computing in the GPU and should be set with respect to the memory available in the GPU.
     *
     * @param backEnd integer parameter selecting the coputation framework. For now OCR_HOLISTIC_BACKEND_CAFFE is
     * the only option
     */
    CV_WRAP static Ptr<DeepCNN> create(String archFilename,String weightsFilename,Ptr<ImagePreprocessor> preprocessor,int minibatchSz=100,int backEnd=OCR_HOLISTIC_BACKEND_DEFAULT);

    /** @brief Constructs a DeepCNN intended to be used for word spotting.
     *
     * This method loads a pretrained classifier and couples him with a preprocessor that standarises pixels with a
     * deviation of 113. The architecture file can be downloaded from:
     * <http://nicolaou.homouniversalis.org/assets/vgg_text/dictnet_vgg_deploy.prototxt>
     * While the weights can be downloaded from:
     * <http://nicolaou.homouniversalis.org/assets/vgg_text/dictnet_vgg.caffemodel>
     * The words assigned to the network outputs are available at:
     * <http://nicolaou.homouniversalis.org/assets/vgg_text/dictnet_vgg_labels.txt>
     *
     * @param archFilename is the path to the prototxt file containing the deployment model architecture description.
     * When employing OCR_HOLISTIC_BACKEND_CAFFE this is the path to the deploy ".prototxt".
     *
     * @param weightsFilename is the path to the pretrained weights of the model. When employing
     * OCR_HOLISTIC_BACKEND_CAFFE this is the path to the ".caffemodel" file. This file can be very large, the
     * pretrained DictNet uses 2GB.
     *
     * @param backEnd integer parameter selecting the coputation framework. For now OCR_HOLISTIC_BACKEND_CAFFE is
     * the only option
     */
    CV_WRAP static Ptr<DeepCNN> createDictNet(String archFilename,String weightsFilename,int backEnd=OCR_HOLISTIC_BACKEND_DEFAULT);

};

namespace cnn_config{

/** @brief runtime backend information
 *
 * this function finds the status of backends compiled with this module
 *
 * @return a list of backends (caffe,opencv-dnn etc.)
 * */
CV_EXPORTS_W std::vector<std::string> getAvailableBackends();

namespace caffe_backend{

/** @brief Prompts Caffe on the computation device beeing used
 *
 * Caffe can only be controlled globally on whether the GPU or the CPU is used has a
 * global behavior. This function queries the current state of caffe.
 * If the module is built without caffe, this method throws an exception.
 *
 * @return true if caffe is computing on the GPU, false if caffe is computing on the CPU
 */
CV_EXPORTS_W bool getCaffeGpuMode();

/** @brief Sets the computation device beeing used by Caffe
 *
 * Caffe can only be controlled globally on whether the GPU or the CPU is used has a
 * global behavior. This function queries the current state of caffe.
 * If the module is built without caffe, this method throws an exception.
 *
 * @param useGpu  set to true for caffe to be computing on the GPU, false if caffe is
 * computing on the CPU
 */
CV_EXPORTS_W void setCaffeGpuMode(bool useGpu);

/** @brief Provides runtime information on whether Caffe support was compiled in.
 *
 * The text module API is the same regardless of whether CAffe was available or not
 * During compilation. When methods that require Caffe are invocked while Caffe support
 * is not compiled in, exceptions are thrown. This method allows to test whether the
 * text module was built with caffe during runtime.
 *
 * @return true if Caffe support for the the text module was provided during compilation,
 * false if Caffe was unavailable.
 */
CV_EXPORTS_W bool getCaffeAvailable();

}//caffe
namespace dnn_backend {

/** @brief Provides runtime information on whether DNN module was compiled in.
 *
 * The text module API is the same regardless of whether DNN module was available or not
 * During compilation. When methods that require backend are invocked while no backend support
 * is compiled, exceptions are thrown. This method allows to test whether the
 * text module was built with dnn_backend during runtime.
 *
 * @return true if opencv_dnn support for the the text module was provided during compilation,
 * false if opencv_dnn was unavailable.
 */
CV_EXPORTS_W bool getDNNAvailable();

}//dnn_backend
}//cnn_config

/** @brief OCRHolisticWordRecognizer class provides the functionallity of segmented wordspotting.
 * Given a predefined vocabulary , a TextImageClassifier is employed to select the most probable
 * word given an input image.
 *
 * This class implements the logic of providing transcriptions given a vocabulary and and an image
 * classifer. The classifier has to be any TextImageClassifier but the classifier for which this
 * class was built is the DictNet. In order to load it the following files should be downloaded:

 * <http://nicolaou.homouniversalis.org/assets/vgg_text/dictnet_vgg_deploy.prototxt>
 * <http://nicolaou.homouniversalis.org/assets/vgg_text/dictnet_vgg.caffemodel>
 * <http://nicolaou.homouniversalis.org/assets/vgg_text/dictnet_vgg_labels.txt>
 */
class CV_EXPORTS_W OCRHolisticWordRecognizer : public BaseOCR
{
public:
    virtual void run(Mat& image, std::string& output_text, std::vector<Rect>* component_rects=NULL,
                     std::vector<std::string>* component_texts=NULL, std::vector<float>* component_confidences=NULL,
                     int component_level=OCR_LEVEL_WORD)=0;

    /** @brief Recognize text using a segmentation based word-spotting/classifier cnn.

    Takes image on input and returns recognized text in the output_text parameter. Optionally
    provides also the Rects for individual text elements found (e.g. words), and the list of those
    text elements with their confidence values.

    @param image Input image CV_8UC1 or CV_8UC3

    @param mask is totally ignored and is only available for compatibillity reasons

    @param output_text Output text of the the word spoting, always one that exists in the dictionary.

    @param component_rects Not applicable for word spotting can be be NULL if not, a single elemnt will
        be put in the vector.

    @param component_texts Not applicable for word spotting can be be NULL if not, a single elemnt will
        be put in the vector.

    @param component_confidences Not applicable for word spotting can be be NULL if not, a single elemnt will
        be put in the vector.

    @param component_level must be OCR_LEVEL_WORD.
     */

    virtual void run(Mat& image, Mat& mask, std::string& output_text, std::vector<Rect>* component_rects=NULL,
                     std::vector<std::string>* component_texts=NULL, std::vector<float>* component_confidences=NULL,
                     int component_level=OCR_LEVEL_WORD)=0;


    /**
    @brief Method that provides a quick and simple interface to a single word image classifcation

    @param inputImage an image expected to be a CV_U8C1 or CV_U8C3 of any size assumed to contain a single word

    @param transcription an opencv string that will store the detected word transcription

    @param confidence a double that will be updated with the confidence the classifier has for the selected word
    */
    CV_WRAP virtual void recogniseImage(InputArray inputImage,CV_OUT String& transcription,CV_OUT double& confidence)=0;

    /**
    @brief Method that provides a quick and simple interface to a multiple word image classifcation taking advantage
    the classifiers parallel capabilities.

    @param inputImageList an list of images expected to be a CV_U8C1 or CV_U8C3 each image can be of any size and is assumed
    to contain a single word.

    @param transcriptions a vector of opencv strings that will store the detected word transcriptions, one for each
    input image

    @param confidences a vector of double that will be updated with the confidence the classifier has for each of the
    selected words.
    */
    CV_WRAP virtual void recogniseImageBatch(InputArrayOfArrays inputImageList,CV_OUT std::vector<String>& transcriptions,CV_OUT std::vector<double>& confidences)=0;


    /**
    @brief simple getter for the vocabulary employed
    */
    CV_WRAP virtual const std::vector<String>& getVocabulary()=0;

    /** @brief simple getter for the preprocessing functor
     */
    CV_WRAP virtual Ptr<TextImageClassifier> getClassifier()=0;

    /** @brief Creates an instance of the OCRHolisticWordRecognizer class.

    @param classifierPtr an instance of TextImageClassifier, normaly a DeepCNN instance

    @param vocabularyFilename the relative or absolute path to the file containing all words in the vocabulary. Each text line
    in the file is assumed to be a single word. The number of words in the vocabulary must be exactly the same as the outputSize
    of the classifier.
     */
    CV_WRAP static Ptr<OCRHolisticWordRecognizer> create(Ptr<TextImageClassifier> classifierPtr,String vocabularyFilename);


    /** @brief Creates an instance of the OCRHolisticWordRecognizer class and implicitly also a DeepCNN classifier.

    @param modelArchFilename the relative or absolute path to the prototxt file describing the classifiers architecture.

    @param modelWeightsFilename the relative or absolute path to the file containing the pretrained weights of the model in caffe-binary form.

    @param vocabularyFilename the relative or absolute path to the file containing all words in the vocabulary. Each text line
    in the file is assumed to be a single word. The number of words in the vocabulary must be exactly the same as the outputSize
    of the classifier.
    */
    CV_WRAP static Ptr<OCRHolisticWordRecognizer> create(String modelArchFilename, String modelWeightsFilename, String vocabularyFilename);

    /** @brief
     *
     * @param classifierPtr
     *
     * @param vocabulary
     */
    CV_WRAP static Ptr<OCRHolisticWordRecognizer> create(Ptr<TextImageClassifier> classifierPtr,const std::vector<String>& vocabulary);

    /** @brief
     *
     * @param modelArchFilename
     *
     * @param modelWeightsFilename
     *
     * @param vocabulary
     */
    CV_WRAP static Ptr<OCRHolisticWordRecognizer> create (String modelArchFilename, String modelWeightsFilename, const std::vector<String>& vocabulary);
};


}//namespace text
}//namespace cv


#endif // _OPENCV_TEXT_OCR_HPP_<|MERGE_RESOLUTION|>--- conflicted
+++ resolved
@@ -151,7 +151,6 @@
     @param image Input image CV_8UC1 or CV_8UC3
 
     @param output_text Output text of the tesseract-ocr.
-<<<<<<< HEAD
 
     @param component_rects If provided the method will output a list of Rects
     for the individual text elements found (e.g. words or text lines).
@@ -165,15 +164,7 @@
     (e.g. words or text lines).
 
     @param component_level OCR_LEVEL_WORD (by default), or OCR_LEVEL_TEXT_LINE.
-=======
-    @param component_rects If provided the method will output a list of Rects for the individual
-    text elements found (e.g. words or text lines).
-    @param component_texts If provided the method will output a list of text strings for the
-    recognition of individual text elements found (e.g. words or text lines).
-    @param component_confidences If provided the method will output a list of confidence values
-    for the recognition of individual text elements found (e.g. words or text lines).
-    @param component_level OCR_LEVEL_WORD (by default), or OCR_LEVEL_TEXTLINE.
->>>>>>> e7547d61
+
      */
     using BaseOCR::run;
     virtual void run (Mat& image, std::string& output_text,

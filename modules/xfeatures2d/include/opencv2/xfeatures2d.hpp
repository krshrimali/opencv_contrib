/*
By downloading, copying, installing or using the software you agree to this
license. If you do not agree to this license, do not download, install,
copy or use the software.

                          License Agreement
               For Open Source Computer Vision Library
                       (3-clause BSD License)

Copyright (C) 2013, OpenCV Foundation, all rights reserved.
Third party copyrights are property of their respective owners.

Redistribution and use in source and binary forms, with or without modification,
are permitted provided that the following conditions are met:

  * Redistributions of source code must retain the above copyright notice,
    this list of conditions and the following disclaimer.

  * Redistributions in binary form must reproduce the above copyright notice,
    this list of conditions and the following disclaimer in the documentation
    and/or other materials provided with the distribution.

  * Neither the names of the copyright holders nor the names of the contributors
    may be used to endorse or promote products derived from this software
    without specific prior written permission.

This software is provided by the copyright holders and contributors "as is" and
any express or implied warranties, including, but not limited to, the implied
warranties of merchantability and fitness for a particular purpose are
disclaimed. In no event shall copyright holders or contributors be liable for
any direct, indirect, incidental, special, exemplary, or consequential damages
(including, but not limited to, procurement of substitute goods or services;
loss of use, data, or profits; or business interruption) however caused
and on any theory of liability, whether in contract, strict liability,
or tort (including negligence or otherwise) arising in any way out of
the use of this software, even if advised of the possibility of such damage.
*/

#ifndef __OPENCV_XFEATURES2D_HPP__
#define __OPENCV_XFEATURES2D_HPP__

#include "opencv2/features2d.hpp"
#include "opencv2/xfeatures2d/nonfree.hpp"

/** @defgroup xfeatures2d Extra 2D Features Framework
@{
    @defgroup xfeatures2d_experiment Experimental 2D Features Algorithms

This section describes experimental algorithms for 2d feature detection.

    @defgroup xfeatures2d_nonfree Non-free 2D Features Algorithms

This section describes two popular algorithms for 2d feature detection, SIFT and SURF, that are
known to be patented. Use them at your own risk.

@}
*/

namespace cv
{
namespace xfeatures2d
{

//! @addtogroup xfeatures2d_experiment
//! @{

/** @brief Class implementing the FREAK (*Fast Retina Keypoint*) keypoint descriptor, described in @cite AOV12 .

The algorithm propose a novel keypoint descriptor inspired by the human visual system and more
precisely the retina, coined Fast Retina Key- point (FREAK). A cascade of binary strings is
computed by efficiently comparing image intensities over a retinal sampling pattern. FREAKs are in
general faster to compute with lower memory load and also more robust than SIFT, SURF or BRISK.
They are competitive alternatives to existing keypoints in particular for embedded applications.

@note
   -   An example on how to use the FREAK descriptor can be found at
        opencv_source_code/samples/cpp/freak_demo.cpp
 */
class CV_EXPORTS FREAK : public Feature2D
{
public:

    enum
    {
        NB_SCALES = 64, NB_PAIRS = 512, NB_ORIENPAIRS = 45
    };

    /**
    @param orientationNormalized Enable orientation normalization.
    @param scaleNormalized Enable scale normalization.
    @param patternScale Scaling of the description pattern.
    @param nOctaves Number of octaves covered by the detected keypoints.
    @param selectedPairs (Optional) user defined selected pairs indexes,
     */
    static Ptr<FREAK> create(bool orientationNormalized = true,
                             bool scaleNormalized = true,
                             float patternScale = 22.0f,
                             int nOctaves = 4,
                             const std::vector<int>& selectedPairs = std::vector<int>());
};


/** @brief The class implements the keypoint detector introduced by @cite Agrawal08, synonym of StarDetector. :
 */
class CV_EXPORTS StarDetector : public FeatureDetector
{
public:
    //! the full constructor
    static Ptr<StarDetector> create(int maxSize=45, int responseThreshold=30,
                         int lineThresholdProjected=10,
                         int lineThresholdBinarized=8,
                         int suppressNonmaxSize=5);
};

/*
 * BRIEF Descriptor
 */

/** @brief Class for computing BRIEF descriptors described in @cite calon2010 .

@note
   -   A complete BRIEF extractor sample can be found at
        opencv_source_code/samples/cpp/brief_match_test.cpp

 */
class CV_EXPORTS BriefDescriptorExtractor : public DescriptorExtractor
{
public:
    static Ptr<BriefDescriptorExtractor> create( int bytes = 32 );
};

<<<<<<< HEAD
//! detects corners using AGAST algorithm by Elmar Mair
CV_EXPORTS void AGAST( InputArray image, CV_OUT std::vector<KeyPoint>& keypoints,
                      int threshold, bool nonmaxSuppression=true );

CV_EXPORTS void AGAST( InputArray image, CV_OUT std::vector<KeyPoint>& keypoints,
                      int threshold, bool nonmaxSuppression, int type );

class CV_EXPORTS_W AgastFeatureDetector : public Feature2D
{
public:
    enum
    {
        AGAST_5_8 = 0, AGAST_7_12d = 1, AGAST_7_12s = 2, OAST_9_16 = 3,
        THRESHOLD = 10000, NONMAX_SUPPRESSION=10001,
    };

    CV_WRAP static Ptr<AgastFeatureDetector> create( int threshold=10,
                                                     bool nonmaxSuppression=true,
                                                     int type=AgastFeatureDetector::OAST_9_16 );

    CV_WRAP virtual void setThreshold(int threshold) = 0;
    CV_WRAP virtual int getThreshold() const = 0;

    CV_WRAP virtual void setNonmaxSuppression(bool f) = 0;
    CV_WRAP virtual bool getNonmaxSuppression() const = 0;

    CV_WRAP virtual void setType(int type) = 0;
    CV_WRAP virtual int getType() const = 0;
};
=======

/** @brief Class implementing the locally uniform comparison image descriptor, described in @cite LUCID

An image descriptor that can be computed very fast, while being
about as robust as, for example, SURF or BRIEF.
 */
class CV_EXPORTS LUCID : public DescriptorExtractor
{
public:
    /**
     * @param lucid_kernel kernel for descriptor construction, where 1=3x3, 2=5x5, 3=7x7 and so forth
     * @param blur_kernel kernel for blurring image prior to descriptor construction, where 1=3x3, 2=5x5, 3=7x7 and so forth
     */
    static Ptr<LUCID> create(const int lucid_kernel, const int blur_kernel);
};


>>>>>>> a1313db9

//! @}

}
}

#endif<|MERGE_RESOLUTION|>--- conflicted
+++ resolved
@@ -129,11 +129,6 @@
     static Ptr<BriefDescriptorExtractor> create( int bytes = 32 );
 };
 
-<<<<<<< HEAD
-//! detects corners using AGAST algorithm by Elmar Mair
-CV_EXPORTS void AGAST( InputArray image, CV_OUT std::vector<KeyPoint>& keypoints,
-                      int threshold, bool nonmaxSuppression=true );
-
 CV_EXPORTS void AGAST( InputArray image, CV_OUT std::vector<KeyPoint>& keypoints,
                       int threshold, bool nonmaxSuppression, int type );
 
@@ -159,7 +154,6 @@
     CV_WRAP virtual void setType(int type) = 0;
     CV_WRAP virtual int getType() const = 0;
 };
-=======
 
 /** @brief Class implementing the locally uniform comparison image descriptor, described in @cite LUCID
 
@@ -177,7 +171,6 @@
 };
 
 
->>>>>>> a1313db9
 
 //! @}
 
